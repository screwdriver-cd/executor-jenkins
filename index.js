--- conflicted
+++ resolved
@@ -279,7 +279,6 @@
 
         await this._jenkinsJobCreateOrUpdate(jobName, xml);
 
-<<<<<<< HEAD
         return this.breaker.runCommand({
             module: 'job',
             action: 'build',
@@ -290,30 +289,10 @@
                     SD_TOKEN: config.token,
                     SD_CONTAINER: config.container,
                     SD_API: this.ecosystem.api,
-                    SD_STORE: this.ecosystem.store
+                    SD_STORE: this.ecosystem.store,
+                    SD_BUILD_TIMEOUT: buildTimeout
                 }
             }]
-=======
-        // exchange temporal JWT to build JWT
-        return this.exchangeTokenForBuild(config).then((buildToken) => {
-            config.token = buildToken;
-
-            return this.breaker.runCommand({
-                module: 'job',
-                action: 'build',
-                params: [{
-                    name: jobName,
-                    parameters: {
-                        SD_BUILD_ID: String(config.buildId),
-                        SD_TOKEN: config.token,
-                        SD_CONTAINER: config.container,
-                        SD_API: this.ecosystem.api,
-                        SD_STORE: this.ecosystem.store,
-                        SD_BUILD_TIMEOUT: buildTimeout
-                    }
-                }]
-            });
->>>>>>> 6b1a3973
         });
     }
 
